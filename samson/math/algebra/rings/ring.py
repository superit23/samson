--- conflicted
+++ resolved
@@ -1,12 +1,8 @@
 from samson.math.general import fast_mul, square_and_mul, factor, is_prime
 from types import FunctionType
 from abc import ABC, abstractmethod
-<<<<<<< HEAD
-from functools import wraps
-=======
+from functools import wraps, reduce
 from itertools import combinations
-from functools import reduce
->>>>>>> e80be738
 from samson.utilities.runtime import RUNTIME
 from samson.auxiliary.lazy_loader import LazyLoader
 
